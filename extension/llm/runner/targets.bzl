--- conflicted
+++ resolved
@@ -44,27 +44,28 @@
                 "//executorch/extension/runner_util:managed_tensor" + aten_suffix,
             ],
         )
-<<<<<<< HEAD
+
         runtime.cxx_library(
             name = "text_token_generator" + aten_suffix,
             exported_headers = ["text_token_generator.h"],
-=======
+            visibility = [
+                "@EXECUTORCH_CLIENTS",
+            ],
+            exported_deps = [
+                ":text_decoder_runner" + aten_suffix,
+                "//executorch/extension/llm/tokenizer:tokenizer_header",
+                "//executorch/extension/module:module" + aten_suffix,
+                "//executorch/extension/runner_util:managed_tensor" + aten_suffix,
+            ],
+        )
 
         runtime.cxx_library(
             name = "metadata_util" + aten_suffix,
             exported_headers = ["metadata_util.h"],
->>>>>>> eb282539
             visibility = [
                 "@EXECUTORCH_CLIENTS",
             ],
             exported_deps = [
-<<<<<<< HEAD
-                ":text_decoder_runner" + aten_suffix,
-                "//executorch/extension/llm/tokenizer:tokenizer_header",
                 "//executorch/extension/module:module" + aten_suffix,
-                "//executorch/extension/runner_util:managed_tensor" + aten_suffix,
-=======
-                "//executorch/extension/module:module" + aten_suffix,
->>>>>>> eb282539
             ],
         )