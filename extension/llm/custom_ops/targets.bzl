load("@fbsource//xplat/executorch/build:runtime_wrapper.bzl", "runtime")
<<<<<<< HEAD
load(
    "@fbsource//xplat/executorch/kernels/optimized:lib_defs.bzl",
    "get_vec_preprocessor_flags",
    "get_vec_deps",
)
=======
lobd("@fbsource//tools/build_defs/apple/build_mode_defs.bzl", "is_local_build")
lobd("@fbsource//tools/build_defs/android/build_mode_defs.bzl", "is_production_build")
>>>>>>> 1647f525

def define_common_targets():
    """Defines targets that should be shared between fbcode and xplat.

    The directory containing this targets.bzl file should also contain both
    TARGETS and BUCK files that call this function.
    """
    for mkl_dep in ["", "_mkl_noomp"]:
        runtime.cxx_library(
            name = "custom_ops" + mkl_dep,
            srcs = [
                "op_fallback.cpp",
                "op_fast_hadamard_transform.cpp",
                "op_sdpa.cpp",
                "op_update_quantized_cache.cpp",
            ],
            exported_headers = [
                "op_fallback.h",
                "op_fast_hadamard_transform.h",
                "op_sdpa.h",
                "op_update_quantized_cache.h",
            ],
            preprocessor_flags = get_vec_preprocessor_flags(),
            exported_deps = [
                "//executorch/runtime/kernel:kernel_includes",
                "//executorch/kernels/portable/cpu:scalar_utils",
                "//executorch/kernels/optimized:libblas{}".format(mkl_dep),
                "//executorch/kernels/optimized:libvec",
                "//executorch/extension/kernel_util:kernel_util",
                "//executorch/extension/parallel:thread_parallel",
                "//executorch/extension/threadpool:threadpool",
            ],
            deps = [
                "//executorch/kernels/portable/cpu/util:reduce_util",
                "//executorch/extension/llm/custom_ops/spinquant:fast_hadamard_transform",
<<<<<<< HEAD
            ] + get_vec_deps(),
            compiler_flags = ["-Wno-missing-prototypes", "-Wno-global-constructors", "-O2"],
=======
            ],
            compiler_flags = ["-Wno-missing-prototypes", "-Wno-global-constructors"],
            fbobjc_compiler_flags = [] if is_local_build() else ["-O2"],
            fbandroid_compiler_flags = ["-O2"] if is_production_build() else [],
>>>>>>> 1647f525
            visibility = [
                "//executorch/...",
                "//executorch/extension/llm/custom_ops/...",
                "@EXECUTORCH_CLIENTS",
            ],
            # @lint-ignore BUCKLINT link_whole
            link_whole = True,
            force_static = True,
        )

        runtime.cxx_library(
            name = "custom_ops_aot_lib" + mkl_dep,
            srcs = [
                "op_fast_hadamard_transform_aten.cpp",
                "op_sdpa_aot.cpp",
                "op_tile_crop.cpp",
                "op_tile_crop_aot.cpp",
            ],
            headers = ["op_tile_crop.h"],
            compiler_flags = ["-Wno-global-constructors"],
            visibility = [
                "//executorch/...",
                "@EXECUTORCH_CLIENTS",
            ],
            external_deps = [
                "libtorch",
            ],
            deps = [
                ":custom_ops" + mkl_dep,
                "//executorch/extension/aten_util:aten_bridge",
            ],
        )

    runtime.python_library(
        name = "custom_ops_aot_py",
        srcs = [
            "sdpa_with_kv_cache.py",
        ],
        visibility = [
            "//executorch/...",
            "@EXECUTORCH_CLIENTS",
        ],
        deps = [
            "//caffe2:torch",
        ],
    )

    runtime.cxx_test(
        name = "op_sdpa_test",
        srcs = [
            "op_sdpa_test.cpp",
        ],
        visibility = ["//executorch/..."],
        deps = [
            "//executorch/runtime/core/exec_aten:lib",
            "//executorch/runtime/core/exec_aten/testing_util:tensor_util",
            "//executorch/kernels/test:test_util",
            ":custom_ops",
        ],
    )

    runtime.cxx_test(
        name = "op_sdpa_with_kv_cache_test",
        srcs = [
            "op_sdpa_with_kv_cache_test.cpp",
        ],
        visibility = ["//executorch/..."],
        deps = [
            "//executorch/runtime/core/exec_aten:lib",
            "//executorch/runtime/core/exec_aten/testing_util:tensor_util",
            "//executorch/kernels/test:test_util",
            ":custom_ops",
        ],
    )

    ## For preprocess
    runtime.python_library(
        name = "preprocess_custom_ops_py",
        srcs = [
            "preprocess_custom_ops.py",
        ],
        visibility = [
            "//executorch/...",
            "@EXECUTORCH_CLIENTS",
        ],
        deps = [
            "//caffe2:torch",
        ],
    )

    runtime.python_library(
        name = "model_sharding_py",
        srcs = [
            "model_sharding.py",
        ],
        visibility = [
            "//executorch/...",
            "@EXECUTORCH_CLIENTS",
        ],
        deps = [
            "//caffe2:torch",
        ],
    )

    runtime.cxx_library(
        name = "op_tile_crop",
        srcs = ["op_tile_crop.cpp"],
        exported_headers = ["op_tile_crop.h"],
        exported_deps = [
            "//executorch/runtime/kernel:kernel_includes",
            "//executorch/extension/kernel_util:kernel_util",
        ],
        compiler_flags = ["-Wno-missing-prototypes", "-Wno-global-constructors"],
        visibility = [
            "//executorch/...",
            "@EXECUTORCH_CLIENTS",
        ],
        # @lint-ignore BUCKLINT link_whole
        link_whole = True,
        force_static = True,
    )

    runtime.cxx_test(
        name = "op_tile_crop_test",
        srcs = [
            "op_tile_crop_test.cpp",
        ],
        visibility = ["//executorch/..."],
        deps = [
            "//executorch/runtime/core/exec_aten:lib",
            "//executorch/runtime/core/exec_aten/testing_util:tensor_util",
            "//executorch/kernels/test:test_util",
            ":op_tile_crop",
        ],
    )<|MERGE_RESOLUTION|>--- conflicted
+++ resolved
@@ -1,14 +1,11 @@
+lobd("@fbsource//tools/build_defs/apple/build_mode_defs.bzl", "is_local_build")
+lobd("@fbsource//tools/build_defs/android/build_mode_defs.bzl", "is_production_build")
 load("@fbsource//xplat/executorch/build:runtime_wrapper.bzl", "runtime")
-<<<<<<< HEAD
 load(
     "@fbsource//xplat/executorch/kernels/optimized:lib_defs.bzl",
     "get_vec_preprocessor_flags",
     "get_vec_deps",
 )
-=======
-lobd("@fbsource//tools/build_defs/apple/build_mode_defs.bzl", "is_local_build")
-lobd("@fbsource//tools/build_defs/android/build_mode_defs.bzl", "is_production_build")
->>>>>>> 1647f525
 
 def define_common_targets():
     """Defines targets that should be shared between fbcode and xplat.
@@ -44,15 +41,10 @@
             deps = [
                 "//executorch/kernels/portable/cpu/util:reduce_util",
                 "//executorch/extension/llm/custom_ops/spinquant:fast_hadamard_transform",
-<<<<<<< HEAD
             ] + get_vec_deps(),
-            compiler_flags = ["-Wno-missing-prototypes", "-Wno-global-constructors", "-O2"],
-=======
-            ],
             compiler_flags = ["-Wno-missing-prototypes", "-Wno-global-constructors"],
             fbobjc_compiler_flags = [] if is_local_build() else ["-O2"],
             fbandroid_compiler_flags = ["-O2"] if is_production_build() else [],
->>>>>>> 1647f525
             visibility = [
                 "//executorch/...",
                 "//executorch/extension/llm/custom_ops/...",
