<<<<<<< HEAD
lobd("@fbsource//tools/build_defs/apple/build_mode_defs.bzl", "is_local_build")
lobd("@fbsource//tools/build_defs/android/build_mode_defs.bzl", "is_production_build")
load("@fbsource//xplat/executorch/build:runtime_wrapper.bzl", "runtime")
load(
    "@fbsource//xplat/executorch/kernels/optimized:lib_defs.bzl",
    "get_vec_preprocessor_flags",
    "get_vec_deps",
)
=======
load("@fbsource//xplat/executorch/build:runtime_wrapper.bzl", "runtime")
>>>>>>> 509523ad

def define_common_targets():
    """Defines targets that should be shared between fbcode and xplat.

    The directory containing this targets.bzl file should also contain both
    TARGETS and BUCK files that call this function.
    """
    for mkl_dep in ["", "_mkl_noomp"]:
        runtime.cxx_library(
            name = "custom_ops" + mkl_dep,
            srcs = [
                "op_fallback.cpp",
                "op_fast_hadamard_transform.cpp",
                "op_sdpa.cpp",
                "op_update_quantized_cache.cpp",
            ],
            exported_headers = [
                "op_fallback.h",
                "op_fast_hadamard_transform.h",
                "op_sdpa.h",
                "op_update_quantized_cache.h",
            ],
            preprocessor_flags = get_vec_preprocessor_flags(),
            exported_deps = [
                "//executorch/runtime/kernel:kernel_includes",
                "//executorch/kernels/portable/cpu:scalar_utils",
                "//executorch/kernels/optimized:libblas{}".format(mkl_dep),
                "//executorch/kernels/optimized:libvec",
                "//executorch/extension/kernel_util:kernel_util",
                "//executorch/extension/parallel:thread_parallel",
                "//executorch/extension/threadpool:threadpool",
            ],
            deps = [
                "//executorch/kernels/portable/cpu/util:reduce_util",
                "//executorch/extension/llm/custom_ops/spinquant:fast_hadamard_transform",
<<<<<<< HEAD
            ] + get_vec_deps(),
            compiler_flags = ["-Wno-missing-prototypes", "-Wno-global-constructors"],
            fbobjc_compiler_flags = [] if is_local_build() else ["-O2"],
            fbandroid_compiler_flags = ["-O2"] if is_production_build() else [],
=======
            ],
            compiler_flags = ["-Wno-missing-prototypes", "-Wno-global-constructors"] + select({
              "DEFAULT": [],
              "ovr_config//os:android-arm64": [
                    "-O2",
              ] if not runtime.is_oss else [],
              "ovr_config//os:iphoneos": [
                  "-O2",
              ] if not runtime.is_oss else [],
              "ovr_config//os:macos-arm64": [
                  "-O2",
              ] if not runtime.is_oss else [],
              "ovr_config//os:macos-x86_64": [
                  "-O2",
              ] if not runtime.is_oss else [],
            }),
>>>>>>> 509523ad
            visibility = [
                "//executorch/...",
                "//executorch/extension/llm/custom_ops/...",
                "@EXECUTORCH_CLIENTS",
            ],
            # @lint-ignore BUCKLINT link_whole
            link_whole = True,
            force_static = True,
        )

        runtime.cxx_library(
            name = "custom_ops_aot_lib" + mkl_dep,
            srcs = [
                "op_fast_hadamard_transform_aten.cpp",
                "op_sdpa_aot.cpp",
                "op_tile_crop.cpp",
                "op_tile_crop_aot.cpp",
            ],
            headers = ["op_tile_crop.h"],
            compiler_flags = ["-Wno-global-constructors"],
            visibility = [
                "//executorch/...",
                "@EXECUTORCH_CLIENTS",
            ],
            external_deps = [
                "libtorch",
            ],
            deps = [
                ":custom_ops" + mkl_dep,
                "//executorch/extension/aten_util:aten_bridge",
            ],
        )

    runtime.python_library(
        name = "custom_ops_aot_py",
        srcs = [
            "sdpa_with_kv_cache.py",
        ],
        visibility = [
            "//executorch/...",
            "@EXECUTORCH_CLIENTS",
        ],
        deps = [
            "//caffe2:torch",
        ],
    )

    runtime.cxx_test(
        name = "op_sdpa_test",
        srcs = [
            "op_sdpa_test.cpp",
        ],
        visibility = ["//executorch/..."],
        deps = [
            "//executorch/runtime/core/exec_aten:lib",
            "//executorch/runtime/core/exec_aten/testing_util:tensor_util",
            "//executorch/kernels/test:test_util",
            ":custom_ops",
        ],
    )

    runtime.cxx_test(
        name = "op_sdpa_with_kv_cache_test",
        srcs = [
            "op_sdpa_with_kv_cache_test.cpp",
        ],
        visibility = ["//executorch/..."],
        deps = [
            "//executorch/runtime/core/exec_aten:lib",
            "//executorch/runtime/core/exec_aten/testing_util:tensor_util",
            "//executorch/kernels/test:test_util",
            ":custom_ops",
        ],
    )

    ## For preprocess
    runtime.python_library(
        name = "preprocess_custom_ops_py",
        srcs = [
            "preprocess_custom_ops.py",
        ],
        visibility = [
            "//executorch/...",
            "@EXECUTORCH_CLIENTS",
        ],
        deps = [
            "//caffe2:torch",
        ],
    )

    runtime.python_library(
        name = "model_sharding_py",
        srcs = [
            "model_sharding.py",
        ],
        visibility = [
            "//executorch/...",
            "@EXECUTORCH_CLIENTS",
        ],
        deps = [
            "//caffe2:torch",
        ],
    )

    runtime.cxx_library(
        name = "op_tile_crop",
        srcs = ["op_tile_crop.cpp"],
        exported_headers = ["op_tile_crop.h"],
        exported_deps = [
            "//executorch/runtime/kernel:kernel_includes",
            "//executorch/extension/kernel_util:kernel_util",
        ],
        compiler_flags = ["-Wno-missing-prototypes", "-Wno-global-constructors"],
        visibility = [
            "//executorch/...",
            "@EXECUTORCH_CLIENTS",
        ],
        # @lint-ignore BUCKLINT link_whole
        link_whole = True,
        force_static = True,
    )

    runtime.cxx_test(
        name = "op_tile_crop_test",
        srcs = [
            "op_tile_crop_test.cpp",
        ],
        visibility = ["//executorch/..."],
        deps = [
            "//executorch/runtime/core/exec_aten:lib",
            "//executorch/runtime/core/exec_aten/testing_util:tensor_util",
            "//executorch/kernels/test:test_util",
            ":op_tile_crop",
        ],
    )<|MERGE_RESOLUTION|>--- conflicted
+++ resolved
@@ -1,15 +1,9 @@
-<<<<<<< HEAD
-lobd("@fbsource//tools/build_defs/apple/build_mode_defs.bzl", "is_local_build")
-lobd("@fbsource//tools/build_defs/android/build_mode_defs.bzl", "is_production_build")
 load("@fbsource//xplat/executorch/build:runtime_wrapper.bzl", "runtime")
 load(
     "@fbsource//xplat/executorch/kernels/optimized:lib_defs.bzl",
     "get_vec_preprocessor_flags",
     "get_vec_deps",
 )
-=======
-load("@fbsource//xplat/executorch/build:runtime_wrapper.bzl", "runtime")
->>>>>>> 509523ad
 
 def define_common_targets():
     """Defines targets that should be shared between fbcode and xplat.
@@ -45,13 +39,7 @@
             deps = [
                 "//executorch/kernels/portable/cpu/util:reduce_util",
                 "//executorch/extension/llm/custom_ops/spinquant:fast_hadamard_transform",
-<<<<<<< HEAD
             ] + get_vec_deps(),
-            compiler_flags = ["-Wno-missing-prototypes", "-Wno-global-constructors"],
-            fbobjc_compiler_flags = [] if is_local_build() else ["-O2"],
-            fbandroid_compiler_flags = ["-O2"] if is_production_build() else [],
-=======
-            ],
             compiler_flags = ["-Wno-missing-prototypes", "-Wno-global-constructors"] + select({
               "DEFAULT": [],
               "ovr_config//os:android-arm64": [
@@ -67,7 +55,6 @@
                   "-O2",
               ] if not runtime.is_oss else [],
             }),
->>>>>>> 509523ad
             visibility = [
                 "//executorch/...",
                 "//executorch/extension/llm/custom_ops/...",
