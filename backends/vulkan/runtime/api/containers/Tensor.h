/*
 * Copyright (c) Meta Platforms, Inc. and affiliates.
 * All rights reserved.
 *
 * This source code is licensed under the BSD-style license found in the
 * LICENSE file in the root directory of this source tree.
 */

#pragma once

// @lint-ignore-every CLANGTIDY facebook-hte-BadMemberName

#include <executorch/backends/vulkan/runtime/api/Context.h>

#include <executorch/backends/vulkan/runtime/api/containers/ParamsBuffer.h>

#include <executorch/backends/vulkan/runtime/utils/StorageUtils.h>

namespace vkcompute {
namespace api {

/*
 * Given a GPUMemoryLayout value, produce a dim order vector that matches the
 * given memory layout. The produced dim order vector will be in the NCHW
 * dimension order
 */
std::vector<int64_t> calculate_dim_order(
    const size_t ndim,
    const int32_t packed_dim);

/*
 * Given the sizes of a tensor and the dim order of the tensor (both in NCHW)
 * dimension order, calculate the strides of the tensor.
 */
std::vector<int64_t> calculate_strides(
    const std::vector<int64_t>& sizes,
    const std::vector<int64_t>& dim_order);

std::vector<int64_t> unsqueeze_strides(
    const std::vector<int64_t>& strides,
    const int64_t numel);

/*
 * When stored on the GPU, tensor data is stored using texels (i.e. a vector of
 * 4 scalar values) in order to take advantage of the GPU's native vectorization
 * capabilities. Furthermore, tensor metadata is passed in to shaders as ivec4
 * types.
 *
 * To accommodate these vectorized types, the sizes of a tensor will be modified
 * for GPU storage in the following ways:
 *
 *   1. The dimensionality of the tensor will be padded to a multiple of 4.
 *   2. The size of the packed dimension will be padded to a multiple of 4.
 *
 * The "packed dimension" is determined based on the utils::GPUMemoryLayout
 * argument.
 */
std::vector<int64_t> calculate_padded_sizes(
    const std::vector<int64_t>& sizes,
    const int32_t packed_dim);

/*
 * Calculate the image extents required of a texture backed tensor.
 */
utils::uvec3 calculate_image_extents(
    const std::vector<int64_t>& padded_sizes,
    const std::vector<int64_t>& axis_map,
    const int32_t packed_dim);

struct LastAccess {
  vkapi::PipelineStageFlags stage;
  vkapi::MemoryAccessFlags access;

  LastAccess()
      : stage{vkapi::PipelineStage::NO_STAGE},
        access{vkapi::MemoryAccessType::NONE} {}

  LastAccess(
      vkapi::PipelineStageFlags stage_flags,
      vkapi::MemoryAccessFlags access_flags)
      : stage{stage_flags}, access{access_flags} {}
};

class vTensorStorage final {
 public:
  // Do not allow empty vTensorStorage construction
  vTensorStorage() = default;

  vTensorStorage(
      Context* context,
      const utils::StorageType storage_type,
      const std::vector<int64_t>& axis_map,
      const int32_t packed_dim,
      const std::vector<int64_t>& padded_sizes,
      const vkapi::ScalarType dtype,
      const bool allocate_memory = true);

 protected:
  /*
   * This allows for creation of tensors that use the same underlying storage
   * as another tensor. Note that this functionality is currently enabled for
   * tensors that have buffer storage only. The created tensor will not have
   * ownership of the underlying VkBuffer. This constructor is marked protected
   * because this behaviour is unsafe, since the original tensor may be
   * destroyed before the copy is destroyed.
   */
  vTensorStorage(const vTensorStorage& other, const int64_t buffer_offset = 0);

 public:
  // To discourage creating copies, the assignment operator is still deleted.
  vTensorStorage& operator=(const vTensorStorage& other) = delete;

  vTensorStorage(vTensorStorage&& other) = default;
  vTensorStorage& operator=(vTensorStorage&& other) = default;

  ~vTensorStorage();

  friend class vTensor;

 private:
  // Context
  Context* context_{};

  utils::StorageType storage_type_;

  // Resource sizings
  utils::uvec3 image_extents_{};
  int64_t buffer_length_{};
  int64_t buffer_offset_{};

  // GPU Storage
  mutable vkapi::VulkanImage image_;
  mutable vkapi::VulkanBuffer buffer_;

  // Last Access - used to insert memory barriers
  LastAccess last_access_;

 private:
  // Registers underlying memory for cleanup
  void flush();

  // Memory barrier insertion
  void transition(
      vkapi::PipelineBarrier&,
      const vkapi::PipelineStageFlags,
      const vkapi::MemoryAccessFlags);

  // Validation
  void verify() const;

 public:
  inline VkFormat texture_format() {
    return image_.format();
  }

  /*
   * Used for checking if this vTensorStorage is a copy of another instance
   */
  bool is_copy_of(const vTensorStorage& other) const;
<<<<<<< HEAD

  void discard_and_reallocate(
      const std::vector<int64_t>& padded_sizes,
      const utils::GPUMemoryLayout gpu_memory_layout,
      const vkapi::ScalarType dtype);
=======
>>>>>>> df72b8cd
};

class vTensor final {
  struct TextureLimits {
    // Alignment is required to conform with Vulkan specification; a 3 or 4
    // component vector with components of size N must have base alignment of
    // 4N.
    alignas(16) utils::ivec3 limits;
  };

 public:
  explicit vTensor(
      Context* context,
      const std::vector<int64_t>& sizes,
      const vkapi::ScalarType dtype,
      const utils::StorageType storage_type = utils::kTexture3D,
      const utils::GPUMemoryLayout memory_layout = utils::kChannelsPacked,
      const bool allocate_memory = true);

  /*
   * This constructor allows for the creation of a vTensor that references the
   * same buffer resource of another vTensor, with the same sizes and strides
   * metadata. The created vTensor will not own the underlying resource. This is
   * only applicable for buffer backed tensors at the moment.
   *
   * Once created, the sizes and strides of the aliased vTensor can be changed
   * using the `virtual_reconfigure` member function.
   */
  vTensor(const vTensor& other);

  /*
   * This constructor allows for the creation of a vTensor that references the
   * same buffer resource of another vTensor, but with different sizes and
   * strides metatdata. The created vTensor will not own the underlying
   * resource. This is only applicable for buffer backed tensors at the moment.
   *
   * Note that dim order is used as the source of truth regarding the strides,
   * and the new strides are computed from the new sizes and new dim order.
   * Thus only the dim order is provided as an argument to this function.
   *
   * The offset_numel argument allows the aliased tensor's memory region to
   * begin at an offset of N elements from the start of the original tensor's
   * buffer.
   */
  vTensor(
      const vTensor& other,
      const std::vector<int64_t>& sizes,
      const std::vector<int64_t>& dim_order,
      const int64_t offset_numel = 0);

  // To discourage making copies, the copy assignment operator is still deleted
  vTensor& operator=(const vTensor& other) = delete;

  vTensor(vTensor&& other) = default;
  vTensor& operator=(vTensor&& other) = default;

 private:
  /*
   * "Core" tensor metadata. They are the minimum amount of information required
   * to construct a tensor.
   */

  // Whether the tensor has elements of type float, int, etc.
  vkapi::ScalarType dtype_;
  // sizes of the tensor in NCHW dimension order
  std::vector<int64_t> sizes_;
  // Describes which dimension is "tightly packed" using WHCN index (i.e. 0 for
  // width, 1 for height, etc.). For texture backed tensors, this describes
  // which dimension is packed along a texel. For buffer backed tensors, this
  // describes which dimension has a stride of 1 (i.e. is last in the dim
  // order).
  int32_t packed_dim_;

  /*
   * "Layout" metadata. These describe with further detail how tensor data is
   * laid out in memory. However, they are considered secondary to the "core"
   * metadata members above because defaults can be assumed based on a given
   * memory layout. When permuting the tensor without performing a copy, these
   * metadata members are the ones that will be changed. All other metadata is
   * derived from a combination of sizes, memory layout, and the below members.
   */

  // dim order of the tensor; dimension indices are in NCHW dimension order
  // i.e. 0 is N, 1 is C, 2 is H, 3 is W for a 4D tensor. The dims with larger
  // strides precede the dims with smaller strides in the dim order. The last
  // dim is always the fastest moving dim with a stride of 1.
  std::vector<int64_t> dim_order_;
  // Describes which axis of an image texture each dimension of the tensor maps
  // to. The axis mapping allows texture based tensors to be permuted and
  // transposed without modifying the underlying texture storage. For a more in
  // depth explanation of axis mapping, see the `default_axis_map()`
  // function.
  std::vector<int64_t> axis_map_;

  /*
   * The below can be consider "layout" metadata as well, but are derived from
   * the above data members.
   */

  // strides of the tensor in NCHW dimension order
  std::vector<int64_t> strides_;
  // Contains the number of elements in the tensor according to the canonical
  // sizes.
  size_t numel_;

  /*
   * The below metadata members are derived from the above, and are typically
   * to i.e. pass tensor metadata to compute shaders.
   */

  // padded sizes of the tensor in NCHW dimension order. See the
  // calculate_padded_sizes() function for more context. Note that padded sizes
  // are only used for texture storage, and not for buffer storage.
  std::vector<int64_t> padded_sizes_;
  // Contains the strides of the tensor, with the dimensionality padded to the
  // nearest multiple of 4. Unsqueezed dims will have a stride of int32_t max.
  std::vector<int64_t> unsqueezed_strides_;
  // Contains the number of elements in the tensor according to the padded
  // sizes.
  size_t padded_numel_;
  // See the comments documenting logical_limits() for more context.
  TextureLimits logical_limits_;

  /*
   * Utility GPU buffers that can be passed to shaders in order to convey tensor
   * metadata. These buffers will be initialized the first time they are
   * accessed via the corresponding *_ubo() function, and their contents will be
   * updated whenever virtual_resize() is called.
   *
   * Refer to the comments for the corresponding *_ubo() functions for more
   * context about the data contained in each buffer.
   */
  ParamsBuffer sizes_uniform_;
  ParamsBuffer strides_uniform_;
  ParamsBuffer numel_uniform_;
  ParamsBuffer axis_map_uniform_;
  ParamsBuffer logical_limits_uniform_;

  vTensorStorage storage_;

 public:
  /*
   Texture Access
  */

  inline vkapi::VulkanImage& image() const& {
    return storage_.image_;
  }

  vkapi::VulkanImage& image(
      vkapi::PipelineBarrier&,
      const vkapi::PipelineStageFlags) &;

  vkapi::VulkanImage& image(
      vkapi::PipelineBarrier&,
      const vkapi::PipelineStageFlags,
      const vkapi::MemoryAccessFlags) &;

  inline vkapi::VulkanBuffer& buffer() const& {
    return storage_.buffer_;
  }

  vkapi::VulkanBuffer& buffer(
      vkapi::PipelineBarrier&,
      const vkapi::PipelineStageFlags) &;

  vkapi::VulkanBuffer& buffer(
      vkapi::PipelineBarrier&,
      const vkapi::PipelineStageFlags,
      const vkapi::MemoryAccessFlags) &;

  /*
    Metadata
  */

  inline utils::StorageType storage_type() const {
    return storage_.storage_type_;
  }

  inline bool has_buffer_storage() const {
    return storage_.storage_type_ == utils::kBuffer;
  }

 private:
  void set_logical_limits(const utils::uvec3& image_extents);

 public:
  /*
   * The logical limits of the tensor are derived from the image extents of the
   * image texture used to store the tensor, but with two key differences.
   *
   * First, the image extents are permuted according to the axis map. This
   * makes it so that the first element of the logical limit is the limit of the
   * texture axis corresponding to the width dimension of the tensor, the next
   * element is the limit of the texture axis corresponding to the height
   * dimension and the last element is the limit of the texture axis that
   * corresponds to the channels dimension of the tensor.
   *
   * Second, the logical limits may use smaller extents than the actual image
   * extents of the image texture. This is due to dynamic shape; if the tensor's
   * `virtual_resize()` function is called, then the logical limits will reflect
   * the extents that would be needed to support a tensor with the updated sizes
   * instead of the original sizes.
   */
  inline const utils::ivec3& logical_limits() const {
    return logical_limits_.limits;
  }

  /*
   * Extract an `vkapi::ScalarType` from the TensorOptions member
   */
  inline vkapi::ScalarType dtype() const {
    return dtype_;
  }

  /*
   * Provide a "best guess" of a memory layout that can be used to construct a
   * tensor with similar layout metadata (i.e. strides, axis_map, etc.) as this
   * tensor. In some scenarios, the exact layout of the tensor may not be able
   * to be replicated due to calling `virtual_*()` functions after construction;
   * however, this function will provide a memory layout that will produce the
   * same `packed_dim_` as this tensor.
   */
  utils::GPUMemoryLayout estimate_memory_layout() const;

  inline int32_t packed_dim() const {
    return packed_dim_;
  }

  inline const std::vector<int64_t>& sizes() const {
    return sizes_;
  }

  inline const int64_t size(size_t dim) const {
    return sizes().at(dim);
  }

  inline const int64_t dim() const {
    return sizes_.size();
  }

  inline const std::vector<int64_t>& dim_order() const {
    return dim_order_;
  }

  inline const std::vector<int64_t>& axis_map() const {
    return axis_map_;
  }

  inline const std::vector<int64_t>& strides() const {
    return strides_;
  }

  inline const std::vector<int64_t>& unsqueezed_strides() const {
    return unsqueezed_strides_;
  }

  /*
   * Returns a GPU buffer containing the sizes of the tensor in WHCN order.
   * Note that dimensions that are not present in the tensor's sizes are set to
   * a size of 1.
   */
  const vkapi::BufferBindInfo sizes_ubo();

  /*
   * Returns a GPU buffer containing the strides of the tensor in WHCN order.
   * Note that the strides are extended to a dimensionality that is a multiple
   * of 4, thus dimensions that are not present in the tensor's sizes are set to
   * have a stride equal to the stride of the "slowest moving" dimension.
   */
  const vkapi::BufferBindInfo strides_ubo();

  /*
   * Returns a GPU buffer containing the texture axis mapping for each dimension
   * of the tensor, in WHCN dimension order.
   */
  const vkapi::BufferBindInfo axis_map_ubo();

  /*
   * Returns a GPU buffer containing the logical limits of the tensor. See the
   * comments for logical_limits() for more context.
   */
  const vkapi::BufferBindInfo logical_limits_ubo();

  /*
   * Returns the number of elements in the buffer used to store the tensor.
   */
  const vkapi::BufferBindInfo numel_ubo();

  inline size_t numel() const {
    return numel_;
  }

  inline size_t nbytes() const {
    return element_size(dtype()) * numel();
  }

  /*
   * Returns numel but based on padded_sizes_ instead of sizes_
   */
  inline size_t padded_numel() const {
    return padded_numel_;
  }

  size_t staging_buffer_numel() const;

  inline size_t staging_buffer_nbytes() const {
    return element_size(dtype()) * staging_buffer_numel();
  }

  /*
   * Return the VmaAllocationCreateInfo of the underlying resource
   */
  VmaAllocationCreateInfo get_allocation_create_info() const;

  /*
   * Return the VkMemoryRequirements of the underlying resource
   */
  VkMemoryRequirements get_memory_requirements() const;

  /*
   * Binds the underlying resource to the given memory allocation
   */
  void bind_allocation(const vkapi::Allocation& allocation);

 private:
  /*
   * Assuming sizes, dim order, or axis mapping was modified, recompute all
   * derived metadata and update metadata UBO with new values.
   */
  void update_metadata();

  /*
   * Check that tensor sizes are valid given the current storage resource's
   * limits.
   */
  void check_sizes(const std::vector<int64_t>& sizes) const;

 public:
  /*
   * Change how the tensor should be interpreted by compute shaders via updating
   * the size and dim order of the tensor. The new sizes and dim order may have
   * different dimensionality than the current dimensionality of the tensor.
   *
   * This function can only be used for buffer-backed tensors, since texture
   * backed buffers cannot change dimensionality or memory layout.
   *
   * TODO(ssjia): delete this API. prefer functions such as virtual_transpose
   * instead.
   */
  void virtual_reconfigure(
      const std::vector<int64_t>& new_sizes,
      const std::vector<int64_t>& new_dim_order);

  /*
   * Perform a virtual resize of the vTensor by modifying the size metadata that
   * gets used in compute shaders. This allows the shader to treat the
   * underlying resource as if it were a different size. The new sizes cannot
   * modify the dimensionality of the tensor.
   */
  void virtual_resize(const std::vector<int64_t>& new_sizes);

  /*
   * Transpose the tensor in-place by updating its metadata.
   */
<<<<<<< HEAD
  void reallocate(const std::vector<int64_t>& new_sizes);
=======
  void virtual_transpose(const int64_t dim0, const int64_t dim1);
>>>>>>> df72b8cd

  /*
   * Check if this vTensor instance is a view of another vTensor instance
   */
  inline bool is_view_of(const vTensor& other) const {
    return storage_.is_copy_of(other.storage_);
  }
};

} // namespace api
} // namespace vkcompute<|MERGE_RESOLUTION|>--- conflicted
+++ resolved
@@ -157,14 +157,6 @@
    * Used for checking if this vTensorStorage is a copy of another instance
    */
   bool is_copy_of(const vTensorStorage& other) const;
-<<<<<<< HEAD
-
-  void discard_and_reallocate(
-      const std::vector<int64_t>& padded_sizes,
-      const utils::GPUMemoryLayout gpu_memory_layout,
-      const vkapi::ScalarType dtype);
-=======
->>>>>>> df72b8cd
 };
 
 class vTensor final {
@@ -530,11 +522,7 @@
   /*
    * Transpose the tensor in-place by updating its metadata.
    */
-<<<<<<< HEAD
-  void reallocate(const std::vector<int64_t>& new_sizes);
-=======
   void virtual_transpose(const int64_t dim0, const int64_t dim1);
->>>>>>> df72b8cd
 
   /*
    * Check if this vTensor instance is a view of another vTensor instance
