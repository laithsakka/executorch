/*
 * Copyright (c) Meta Platforms, Inc. and affiliates.
 * All rights reserved.
 *
 * This source code is licensed under the BSD-style license found in the
 * LICENSE file in the root directory of this source tree.
 */

#pragma once

// @lint-ignore-every CLANGTIDY facebook-hte-BadMemberName

#include <executorch/backends/vulkan/runtime/api/Context.h>

#include <executorch/backends/vulkan/runtime/api/containers/ParamsBuffer.h>

#include <executorch/backends/vulkan/runtime/utils/StorageUtils.h>

namespace vkcompute {
namespace api {

/*
 * Given a GPUMemoryLayout value, produce a dim order vector that matches the
 * given memory layout. The produced dim order vector will be in the NCHW
 * dimension order
 */
std::vector<int64_t> calculate_dim_order(
    const size_t ndim,
    const utils::GPUMemoryLayout memory_layout);

/*
 * Given the sizes of a tensor and the dim order of the tensor (both in NCHW)
 * dimension order, calculate the strides of the tensor.
 */
std::vector<int64_t> calculate_strides(
    const std::vector<int64_t>& sizes,
    const std::vector<int64_t>& dim_order);

std::vector<int64_t> unsqueeze_strides(
    const std::vector<int64_t>& strides,
    const int64_t numel);

/*
 * When stored on the GPU, tensor data is stored using texels (i.e. a vector of
 * 4 scalar values) in order to take advantage of the GPU's native vectorization
 * capabilities. Furthermore, tensor metadata is passed in to shaders as ivec4
 * types.
 *
 * To accommodate these vectorized types, the sizes of a tensor will be modified
 * for GPU storage in the following ways:
 *
 *   1. The dimensionality of the tensor will be padded to a multiple of 4.
 *   2. The size of the packed dimension will be padded to a multiple of 4.
 *
 * The "packed dimension" is determined based on the utils::GPUMemoryLayout
 * argument.
 */
std::vector<int64_t> calculate_padded_sizes(
    const std::vector<int64_t>& sizes,
    const utils::GPUMemoryLayout memory_layout);

/*
 * Calculate the image extents required of a texture backed tensor.
 */
utils::uvec3 calculate_image_extents(
    const std::vector<int64_t>& padded_sizes,
    const std::vector<int64_t>& axis_map,
    const utils::GPUMemoryLayout memory_layout);

struct LastAccess {
  vkapi::PipelineStageFlags stage;
  vkapi::MemoryAccessFlags access;

  LastAccess()
      : stage{vkapi::PipelineStage::NO_STAGE},
        access{vkapi::MemoryAccessType::NONE} {}

  LastAccess(
      vkapi::PipelineStageFlags stage_flags,
      vkapi::MemoryAccessFlags access_flags)
      : stage{stage_flags}, access{access_flags} {}
};

class vTensorStorage final {
 public:
  // Do not allow empty vTensorStorage construction
  vTensorStorage() = default;

  vTensorStorage(
      Context* context,
      const utils::StorageType storage_type,
      const utils::GPUMemoryLayout gpu_memory_layout,
      const std::vector<int64_t>& axis_map,
      const std::vector<int64_t>& padded_sizes,
      const vkapi::ScalarType dtype,
      const bool allocate_memory = true);

 protected:
  /*
   * This allows for creation of tensors that use the same underlying storage
   * as another tensor. Note that this functionality is currently enabled for
   * tensors that have buffer storage only. The created tensor will not have
   * ownership of the underlying VkBuffer. This constructor is marked protected
   * because this behaviour is unsafe, since the original tensor may be
   * destroyed before the copy is destroyed.
   */
  vTensorStorage(const vTensorStorage& other, const int64_t buffer_offset = 0);

 public:
  // To discourage creating copies, the assignment operator is still deleted.
  vTensorStorage& operator=(const vTensorStorage& other) = delete;

  vTensorStorage(vTensorStorage&& other) = default;
  vTensorStorage& operator=(vTensorStorage&& other) = default;

  ~vTensorStorage();

  friend class vTensor;

 private:
  // Context
  Context* context_{};

  utils::StorageType storage_type_;

  // Resource sizings
  utils::uvec3 image_extents_{};
  int64_t buffer_length_{};
  int64_t buffer_offset_{};

  // GPU Storage
  mutable vkapi::VulkanImage image_;
  mutable vkapi::VulkanBuffer buffer_;

  // Last Access - used to insert memory barriers
  LastAccess last_access_;

 private:
  // Registers underlying memory for cleanup
  void flush();

  // Memory barrier insertion
  void transition(
      vkapi::PipelineBarrier&,
      const vkapi::PipelineStageFlags,
      const vkapi::MemoryAccessFlags);

  // Validation
  void verify() const;

 public:
  inline VkFormat texture_format() {
    return image_.format();
  }

  /*
   * Used for checking if this vTensorStorage is a copy of another instance
   */
  bool is_copy_of(const vTensorStorage& other) const;
};

class vTensor final {
  struct TextureLimits {
    // Alignment is required to conform with Vulkan specification; a 3 or 4
    // component vector with components of size N must have base alignment of
    // 4N.
    alignas(16) utils::ivec3 limits;
  };

 public:
  explicit vTensor(
      Context* context,
      const std::vector<int64_t>& sizes,
      const vkapi::ScalarType dtype,
      const utils::StorageType storage_type = utils::kTexture3D,
      const utils::GPUMemoryLayout memory_layout = utils::kChannelsPacked,
      const bool allocate_memory = true);

  /*
   * This constructor allows for the creation of a vTensor that references the
   * same buffer resource of another vTensor, with the same sizes and strides
   * metadata. The created vTensor will not own the underlying resource. This is
   * only applicable for buffer backed tensors at the moment.
   *
   * Once created, the sizes and strides of the aliased vTensor can be changed
   * using the `virtual_reconfigure` member function.
   */
  vTensor(const vTensor& other);

  /*
   * This constructor allows for the creation of a vTensor that references the
   * same buffer resource of another vTensor, but with different sizes and
   * strides metatdata. The created vTensor will not own the underlying
   * resource. This is only applicable for buffer backed tensors at the moment.
   *
   * Note that dim order is used as the source of truth regarding the strides,
   * and the new strides are computed from the new sizes and new dim order.
   * Thus only the dim order is provided as an argument to this function.
   *
   * The offset_numel argument allows the aliased tensor's memory region to
   * begin at an offset of N elements from the start of the original tensor's
   * buffer.
   */
  vTensor(
      const vTensor& other,
      const std::vector<int64_t>& sizes,
      const std::vector<int64_t>& dim_order,
      const int64_t offset_numel = 0);

  // To discourage making copies, the copy assignment operator is still deleted
  vTensor& operator=(const vTensor& other) = delete;

  vTensor(vTensor&& other) = default;
  vTensor& operator=(vTensor&& other) = default;

 private:
  /*
   * "Core" tensor metadata. They are the minimum amount of information required
   * to construct a tensor.
   */

  // Whether the tensor has elements of type float, int, etc.
  vkapi::ScalarType dtype_;
  // Describes which dimension is "tightly packed". For texture backed tensors,
  // this describes which dimension is packed along a texel. For buffer backed
  // tensors, this describes which dimension has a stride of 1 (i.e. is last in
  // the dim order).
  utils::GPUMemoryLayout memory_layout_;
  // sizes of the tensor in NCHW dimension order
  std::vector<int64_t> sizes_;

  /*
   * "Layout" metadata. These describe with further detail how tensor data is
   * laid out in memory. However, they are considered secondary to the "core"
   * metadata members above because defaults can be assumed based on a given
   * memory layout. When permuting the tensor without performing a copy, these
   * metadata members are the ones that will be changed. All other metadata is
   * derived from a combination of sizes, memory layout, and the below members.
   */

  // dim order of the tensor; dimension indices are in NCHW dimension order
  // i.e. 0 is N, 1 is C, 2 is H, 3 is W for a 4D tensor. The dims with larger
  // strides precede the dims with smaller strides in the dim order. The last
  // dim is always the fastest moving dim with a stride of 1.
  std::vector<int64_t> dim_order_;
  // Describes which axis of an image texture each dimension of the tensor maps
  // to. The axis mapping allows texture based tensors to be permuted and
  // transposed without modifying the underlying texture storage. For a more in
  // depth explanation of axis mapping, see the `default_axis_map()`
  // function.
  std::vector<int64_t> axis_map_;

  /*
   * The below can be consider "layout" metadata as well, but are derived from
   * the above data members.
   */

  // strides of the tensor in NCHW dimension order
  std::vector<int64_t> strides_;
  // Contains the number of elements in the tensor according to the canonical
  // sizes.
  size_t numel_;

  /*
   * The below metadata members are derived from the above, and are typically
   * to i.e. pass tensor metadata to compute shaders.
   */

  // padded sizes of the tensor in NCHW dimension order. See the
  // calculate_padded_sizes() function for more context. Note that padded sizes
  // are only used for texture storage, and not for buffer storage.
  std::vector<int64_t> padded_sizes_;
  // Contains the strides of the tensor, with the dimensionality padded to the
  // nearest multiple of 4. Unsqueezed dims will have a stride of int32_t max.
  std::vector<int64_t> unsqueezed_strides_;
  // Contains the number of elements in the tensor according to the padded
  // sizes.
  size_t padded_numel_;
  // See the comments documenting logical_limits() for more context.
  TextureLimits logical_limits_;

  /*
   * Utility GPU buffers that can be passed to shaders in order to convey tensor
   * metadata. These buffers will be initialized the first time they are
   * accessed via the corresponding *_ubo() function, and their contents will be
   * updated whenever virtual_resize() is called.
   *
   * Refer to the comments for the corresponding *_ubo() functions for more
   * context about the data contained in each buffer.
   */
  ParamsBuffer sizes_uniform_;
  ParamsBuffer strides_uniform_;
  ParamsBuffer numel_uniform_;
  ParamsBuffer axis_map_uniform_;
  ParamsBuffer logical_limits_uniform_;

  vTensorStorage storage_;

 public:
  /*
   Texture Access
  */

  inline vkapi::VulkanImage& image() const& {
    return storage_.image_;
  }

  vkapi::VulkanImage& image(
      vkapi::PipelineBarrier&,
      const vkapi::PipelineStageFlags) &;

  vkapi::VulkanImage& image(
      vkapi::PipelineBarrier&,
      const vkapi::PipelineStageFlags,
      const vkapi::MemoryAccessFlags) &;

  inline vkapi::VulkanBuffer& buffer() const& {
    return storage_.buffer_;
  }

  vkapi::VulkanBuffer& buffer(
      vkapi::PipelineBarrier&,
      const vkapi::PipelineStageFlags) &;

  vkapi::VulkanBuffer& buffer(
      vkapi::PipelineBarrier&,
      const vkapi::PipelineStageFlags,
      const vkapi::MemoryAccessFlags) &;

  /*
    Metadata
  */

  inline utils::StorageType storage_type() const {
    return storage_.storage_type_;
  }

  inline bool has_buffer_storage() const {
    return storage_.storage_type_ == utils::kBuffer;
  }

 private:
  void set_logical_limits(const utils::uvec3& image_extents);

 public:
  /*
   * The logical limits of the tensor are derived from the image extents of the
   * image texture used to store the tensor, but with two key differences.
   *
   * First, the image extents are permuted according to the axis map. This
   * makes it so that the first element of the logical limit is the limit of the
   * texture axis corresponding to the width dimension of the tensor, the next
   * element is the limit of the texture axis corresponding to the height
   * dimension and the last element is the limit of the texture axis that
   * corresponds to the channels dimension of the tensor.
   *
   * Second, the logical limits may use smaller extents than the actual image
   * extents of the image texture. This is due to dynamic shape; if the tensor's
   * `virtual_resize()` function is called, then the logical limits will reflect
   * the extents that would be needed to support a tensor with the updated sizes
   * instead of the original sizes.
   */
  inline const utils::ivec3& logical_limits() const {
    return logical_limits_.limits;
  }

  /*
   * Extract an `vkapi::ScalarType` from the TensorOptions member
   */
  inline vkapi::ScalarType dtype() const {
    return dtype_;
  }

  inline utils::GPUMemoryLayout gpu_memory_layout() const {
    return memory_layout_;
  }

  inline int32_t packed_dim_whcn_idx() const {
    return static_cast<int32_t>(memory_layout_);
  }

  inline const std::vector<int64_t>& sizes() const {
    return sizes_;
  }

  inline const int64_t size(size_t dim) const {
    return sizes().at(dim);
  }

  inline const int64_t dim() const {
    return sizes_.size();
  }

  inline const std::vector<int64_t>& dim_order() const {
    return dim_order_;
  }

  inline const std::vector<int64_t>& axis_map() const {
    return axis_map_;
  }

  inline const std::vector<int64_t>& strides() const {
    return strides_;
  }

  inline const std::vector<int64_t>& unsqueezed_strides() const {
    return unsqueezed_strides_;
  }

  /*
   * Returns a GPU buffer containing the sizes of the tensor in WHCN order.
   * Note that dimensions that are not present in the tensor's sizes are set to
   * a size of 1.
   */
  const vkapi::BufferBindInfo sizes_ubo();

  /*
   * Returns a GPU buffer containing the strides of the tensor in WHCN order.
   * Note that the strides are extended to a dimensionality that is a multiple
   * of 4, thus dimensions that are not present in the tensor's sizes are set to
   * have a stride equal to the stride of the "slowest moving" dimension.
   */
  const vkapi::BufferBindInfo strides_ubo();

  /*
   * Returns a GPU buffer containing the texture axis mapping for each dimension
   * of the tensor, in WHCN dimension order.
   */
  const vkapi::BufferBindInfo axis_map_ubo();

  /*
<<<<<<< HEAD
   * Returns a GPU buffer containing the logical image extents of the tensor.
   * It contains the same data as logical_limits_ubo(), but with the data
   * re-ordered. See the comments for logical_limits() for more context.
=======
   * Returns a GPU buffer containing the logical limits of the tensor. See the
   * comments for logical_limits() for more context.
>>>>>>> fdc7e45b
   */
  const vkapi::BufferBindInfo logical_limits_ubo();

  /*
   * Returns the number of elements in the buffer used to store the tensor.
   */
  const vkapi::BufferBindInfo numel_ubo();

  inline size_t numel() const {
    return numel_;
  }

  inline size_t nbytes() const {
    return element_size(dtype()) * numel();
  }

  /*
   * Returns numel but based on padded_sizes_ instead of sizes_
   */
  inline size_t padded_numel() const {
    return padded_numel_;
  }

  size_t staging_buffer_numel() const;

  inline size_t staging_buffer_nbytes() const {
    return element_size(dtype()) * staging_buffer_numel();
  }

  /*
   * Return the VmaAllocationCreateInfo of the underlying resource
   */
  VmaAllocationCreateInfo get_allocation_create_info() const;

  /*
   * Return the VkMemoryRequirements of the underlying resource
   */
  VkMemoryRequirements get_memory_requirements() const;

  /*
   * Binds the underlying resource to the given memory allocation
   */
  void bind_allocation(const vkapi::Allocation& allocation);

 private:
  /*
   * Assuming sizes, dim order, or axis mapping was modified, recompute all
   * derived metadata and update metadata UBO with new values.
   */
  void update_metadata();

  /*
   * Check that tensor sizes are valid given the current storage resource's
   * limits.
   */
  void check_sizes(const std::vector<int64_t>& sizes) const;

 public:
  /*
   * Change how the tensor should be interpreted by compute shaders via updating
   * the size and dim order of the tensor. The new sizes and dim order may have
   * different dimensionality than the current dimensionality of the tensor.
   *
   * This function can only be used for buffer-backed tensors, since texture
   * backed buffers cannot change dimensionality or memory layout.
   */
  void virtual_reconfigure(
      const std::vector<int64_t>& new_sizes,
      const std::vector<int64_t>& new_dim_order);

  /*
   * Perform a virtual resize of the vTensor by modifying the size metadata that
   * gets used in compute shaders. This allows the shader to treat the
   * underlying resource as if it were a different size. The new sizes cannot
   * modify the dimensionality of the tensor.
   */
  void virtual_resize(const std::vector<int64_t>& new_sizes);

  /*
   * Transpose the tensor in-place by updating its metadata.
   */
  void virtual_transpose(const int64_t dim0, const int64_t dim1);

  /*
   * Check if this vTensor instance is a view of another vTensor instance
   */
  inline bool is_view_of(const vTensor& other) const {
    return storage_.is_copy_of(other.storage_);
  }
};

} // namespace api
} // namespace vkcompute<|MERGE_RESOLUTION|>--- conflicted
+++ resolved
@@ -429,14 +429,8 @@
   const vkapi::BufferBindInfo axis_map_ubo();
 
   /*
-<<<<<<< HEAD
-   * Returns a GPU buffer containing the logical image extents of the tensor.
-   * It contains the same data as logical_limits_ubo(), but with the data
-   * re-ordered. See the comments for logical_limits() for more context.
-=======
    * Returns a GPU buffer containing the logical limits of the tensor. See the
    * comments for logical_limits() for more context.
->>>>>>> fdc7e45b
    */
   const vkapi::BufferBindInfo logical_limits_ubo();
 
