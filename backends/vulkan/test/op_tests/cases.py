# Copyright (c) Meta Platforms, Inc. and affiliates.
# All rights reserved.
#
# This source code is licensed under the BSD-style license found in the
# LICENSE file in the root directory of this source tree.


from collections import namedtuple

from executorch.backends.vulkan.test.op_tests.utils.codegen import VkTestSuite


# Prime numbers dim sizes for testing
XL = 113
L = 89
M2 = 41
M1 = 37
M = 29
S2 = 11
S1 = 7
S = 5
XS = 3


def get_binary_elementwise_inputs():
    test_suite = VkTestSuite(
        [
            ((M1, M2), (M1, M2)),
            ((M1, M2), (M1, 1), 2.0),
            ((M1, M2), (1, M2)),
            ((S, S1, S2), (S, S1, S2)),
            ((S, S1, S2), (S, S1, 1), 2.0),
            ((S, S1, S2), (S, 1, S2), 2.0),
        ]
    )
    test_suite.layouts = [
        "api::kWidthPacked",
        "api::kChannelsPacked",
    ]
    return test_suite


def get_mm_inputs():
    test_suite = VkTestSuite(
        [
            ((M1, L), (L, M2)),
            ((S1, S2), (S2, M)),
        ],
    )
    test_suite.prepacked_args = ["mat2"]
    # ATen matmul doesn't support half
    test_suite.dtypes = ["at::kFloat"]
    test_suite.layouts = [
        "api::kWidthPacked",
        "api::kChannelsPacked",
    ]
    return test_suite


def get_pool2d_inputs():
    test_suite = VkTestSuite(
        [
            ((S, M1, M2), [2, 2], [1, 1], [0, 0], [1, 1]),
        ]
    )
    return test_suite


def get_conv_inputs():
    test_suite = VkTestSuite(
        [
            (
                (1, 6, 40, 50),
                (8, 6, 3, 3),
                (8,),
                [1, 2],
                [2, 3],
                [1, 1],
                False,
                [0, 0],
                1,
            ),
            (
                (1, 6, 40, 50),
                (6, 8, 3, 3),
                (8,),
                [1, 2],
                [2, 3],
                [1, 1],
                True,
                [0, 1],
                1,
            ),
            (
                (1, 8, 72, 96),
                (8, 1, 3, 3),
                (8,),
                [1, 1],
                [1, 1],
                [1, 1],
                False,
                [0, 0],
                8,
            ),
            (
                (1, 8, 72, 96),
                (8, 8, 1, 1),
                (8,),
                [1, 1],
                [1, 1],
                [1, 1],
                False,
                [0, 0],
                1,
            ),
            (
                (1, 6, 40, 50),
                (8, 6, 3, 3),
                None,
                [1, 2],
                [2, 3],
                [1, 1],
                False,
                [0, 0],
                1,
            ),
            (
                (1, 6, 7),
                (6, 1, 3),
                (6,),
                [1],
                [0],
                [1],
                False,
                [0],
                6,
            ),
            (
                (1, 9, 11),
                (9, 1, 3),
                None,
                [1],
                [0],
                [1],
                False,
                [0],
                9,
            ),
        ]
    )
    return test_suite


def get_native_layer_norm_inputs():
    test_suite = VkTestSuite(
        [
            ((S1, S2), [S2], (S2), (S2), 0.001),
            ((M, M1, M2), [M2], (M2), (M2), 0.001),
            ((S, XL, M1, M2), [M2], (M2), (M2), 0.001),
        ]
    )
    return test_suite


def get_full_inputs():
    test_suite = VkTestSuite(
        [
            ([S1, S2], 42.0),
            ([M, M1, M2], 3.14),
            ([L, M, M1, M2], 2.72),
        ]
    )
    return test_suite


def get_select_int_inputs():
    test_suite = VkTestSuite(
        [
            ((6, 2, 7), 0, 3),
            ((6, 2, 7), 1, 0),
            ((6, 2, 7), 2, 3),
            ((6, 10, 7), 0, 3),
            ((6, 10, 7), 1, 0),
            ((6, 10, 7), 1, 9),
            ((6, 10, 7), 2, 6),
            ((9, 2, 9, 4), 0, 8),
            ((9, 2, 9, 4), 1, 1),
            ((9, 2, 9, 4), 2, 0),
            ((9, 2, 9, 4), 2, 8),
            ((9, 2, 9, 4), 3, 3),
            ((8, 6, 1, 1), 0, 4),
            ((8, 6, 1, 1), 1, 4),
        ]
    )
    return test_suite


def get_permute_inputs():
    test_suite = VkTestSuite(
        [
            ((9, 2, 9, 4), [0, 1, 2, 3]),
            ((9, 2, 9, 4), [0, 1, 3, 2]),
            ((9, 2, 9, 4), [0, 2, 1, 3]),
            ((9, 2, 9, 4), [0, 2, 3, 1]),
            ((9, 2, 9, 4), [0, 3, 1, 2]),
            ((9, 2, 9, 4), [0, 3, 2, 1]),
            ((9, 2, 9, 4), [3, 0, 1, 2]),
            ((9, 2, 9, 4), [3, 2, 0, 1]),
            ((9, 2, 9, 4), [2, 3, 0, 1]),
            ((9, 2, 9, 4), [2, 0, 3, 1]),
            ((9, 2, 9), [2, 0, 1]),
            ((9, 2, 9), [1, 2, 0]),
            ((9, 2), [0, 1]),
            ((9, 2), [1, 0]),
        ]
    )

    test_suite.layouts = ["api::kChannelsPacked"]
    return test_suite


def get_view_inputs():
    test_suite = VkTestSuite(
        [
            ((3, 4, 5), [1, 1, -1]),
            ((3, 4, 5), [1, -1, 1]),
            ((3, 4, 5), [-1, 1, 1]),
            ((8, 7, 2, 3), [4, 3, 7, 4]),
            ((8, 7, 2, 3), [7, -1, 2, 1]),
            ((8, 7, 2, 3), [1, 1, 1, -1]),
            ((8, 7, 2, 3), [-1]),
            ((2, 3, 3, 7), [2, -1, 1, 1]),
            ((3, 5, 2, 7), [7, -1, 2, 1]),
            ((2, 2, 8, 6), [2, 6, -1, 1]),
            ((2, 2, 8, 6), [6, -1, 1]),
            ((S1, S2, S1, S2), [S2, -1, 1, S1]),
            ((S1, S2, S1, S2), [S1, 1, -1, S2]),
            ((S1, S2, S1, S2), [-1, 1, S1, S2]),
        ]
    )
    test_suite.layouts = [
        "api::kWidthPacked",
        "api::kHeightPacked",
        "api::kChannelsPacked",
    ]
    return test_suite


def get_slice_inputs():
    Test = namedtuple("VkSliceTest", ["self", "dim", "start", "end", "step"])
    Test.__new__.__defaults__ = (None, 0, None, None, 1)

    # Slice by width and height
    test_cases = [
        Test(self=[1, 1, 4, 10], dim=3, start=3),
        Test(self=[1, 1, 4, 10], dim=3, start=3, step=2),
        Test(self=[1, 1, 4, 10], dim=3, start=3, end=4, step=2),
        Test(self=[1, 1, 4, 10], dim=2, start=3),
        Test(self=[9, 9, 9, 9], dim=2, start=0, end=9, step=1),
        Test(self=[9, 9, 9, 9], dim=2, start=1, end=8, step=1),
        Test(self=[9, 9, 9, 9], dim=2, start=1, end=2, step=1),
        Test(self=[9, 9, 9, 9], dim=3, start=1, end=5, step=1),
        Test(self=[9, 9, 9, 9], dim=3, start=1, end=5, step=2),
        Test(self=[9, 9, 9, 9], dim=-1, start=1, end=5, step=2),
        Test(self=[9, 9, 9, 9], dim=-2, start=1, end=5, step=2),
        Test(self=[9, 9, 9], dim=1, start=2, step=1),
        Test(self=[9, 9, 9], dim=1, start=2, step=2),
        Test(self=[9, 9, 9], dim=2, start=2, step=1),
        Test(self=[9, 9, 9], dim=2, start=2, step=2),
        Test(self=[9, 9], dim=0, start=2, step=1),
        Test(self=[9, 9], dim=0, start=2, step=2),
        Test(self=[9, 9], dim=1, start=2, step=1),
        Test(self=[9, 9], dim=1, start=2, step=2),
    ]

    # Slice by batch
    test_cases += [
        Test(self=[6, 5, 3, 2], dim=0),
        Test(self=[6, 5, 3, 2], dim=0, step=2),
        Test(self=[13, 13, 3, 2], dim=0, step=2),
        Test(self=[13, 13, 3, 2], dim=0, start=1, step=2),
        Test(self=[13, 13, 3, 2], dim=0, start=1, step=5),
        Test(self=[13, 13, 3, 2], dim=0, start=1, step=20),
        Test(self=[13, 2, 3, 2], dim=0, start=1, step=2),
        Test(self=[13, 2, 3, 2], dim=0, start=1, step=5),
        Test(self=[13, 2, 3, 2], dim=0, start=1, step=20),
    ]

    # Slice by channel
    test_cases += [
        Test(self=[2, 5, 1, 10], dim=1),
        Test(self=[2, 5, 1, 10], dim=1, start=1),
        Test(self=[2, 5, 1, 10], dim=1, start=1, step=2),
        Test(self=[5, 13, 1, 10], dim=1),
        Test(self=[5, 13, 1, 10], dim=1, start=1),
        Test(self=[5, 13, 1, 10], dim=1, start=1, step=2),
        Test(self=[5, 13, 1, 10], dim=1, start=1, step=5),
        Test(self=[5, 13, 1, 10], dim=1, start=1, step=20),
        Test(self=[13, 1, 10], dim=0),
        Test(self=[13, 1, 10], dim=0, start=1),
        Test(self=[13, 1, 10], dim=0, start=1, step=2),
        Test(self=[13, 1, 10], dim=0, start=1, step=5),
        Test(self=[13, 1, 10], dim=0, start=1, step=20),
    ]

    test_suite = VkTestSuite([tuple(tc) for tc in test_cases])

    test_suite.dtypes = ["at::kFloat"]
    test_suite.layouts = [
        "api::kChannelsPacked",
    ]
    test_suite.data_gen = "make_seq_tensor"
    return test_suite


<<<<<<< HEAD
def get_clone_inputs():
    test_suite = VkTestSuite(
        [
            ((S2, S1, S2, S1),),
            ((S2, S1, S2),),
            ((S2, S1),),
            ((S2,),),
            ((XS, S1, XS, S1),),
            ((XS, S1, XS),),
            ((S1, XS, S1),),
            ((XS, S1),),
            ((S1, XS),),
            ((S1,),),
            ((XS,),),
        ]
    )
=======
def get_unsqueeze_inputs():
    test_suite = VkTestSuite(
        [
            ((2, 3, 4), 0),
            ((1, 1, 1), 0),
            ((1, 1, 1), 1),
            ((1, 1, 1), 2),
            ((1, 1, 1), 3),
            ((9, 9, 9), 0),
            ((9, 9, 9), 1),
            ((9, 9, 9), 2),
            ((9, 9, 9), 3),
            ((9, 9), 0),
            ((9, 9), 1),
            ((9, 9), 2),
            ((9,), 0),
            ((9,), 1),
        ]
    )
    test_suite.layouts = [
        "api::kChannelsPacked",
    ]
    test_suite.data_gen = "make_seq_tensor"
>>>>>>> 9791d866
    return test_suite


test_suites = {
    "aten.add.Tensor": get_binary_elementwise_inputs(),
    "aten.sub.Tensor": get_binary_elementwise_inputs(),
    "aten.div.Tensor": get_binary_elementwise_inputs(),
    "aten.mul.Tensor": get_binary_elementwise_inputs(),
    "aten.mm.default": get_mm_inputs(),
    "aten.max_pool2d_with_indices.default": get_pool2d_inputs(),
    "aten.convolution.default": get_conv_inputs(),
    "aten.native_layer_norm.default": get_native_layer_norm_inputs(),
    "aten.full.default": get_full_inputs(),
    "aten.select.int": get_select_int_inputs(),
    "aten.select_copy.int": get_select_int_inputs(),
    "aten.permute.default": get_permute_inputs(),
    "aten.permute_copy.default": get_permute_inputs(),
    "aten.view_copy.default": get_view_inputs(),
    "aten.slice_copy.Tensor": get_slice_inputs(),
<<<<<<< HEAD
    "aten.clone.default": get_clone_inputs(),
=======
    "aten.unsqueeze_copy.default": get_unsqueeze_inputs(),
>>>>>>> 9791d866
}<|MERGE_RESOLUTION|>--- conflicted
+++ resolved
@@ -313,24 +313,6 @@
     return test_suite
 
 
-<<<<<<< HEAD
-def get_clone_inputs():
-    test_suite = VkTestSuite(
-        [
-            ((S2, S1, S2, S1),),
-            ((S2, S1, S2),),
-            ((S2, S1),),
-            ((S2,),),
-            ((XS, S1, XS, S1),),
-            ((XS, S1, XS),),
-            ((S1, XS, S1),),
-            ((XS, S1),),
-            ((S1, XS),),
-            ((S1,),),
-            ((XS,),),
-        ]
-    )
-=======
 def get_unsqueeze_inputs():
     test_suite = VkTestSuite(
         [
@@ -354,7 +336,25 @@
         "api::kChannelsPacked",
     ]
     test_suite.data_gen = "make_seq_tensor"
->>>>>>> 9791d866
+    return test_suite
+
+
+def get_clone_inputs():
+    test_suite = VkTestSuite(
+        [
+            ((S2, S1, S2, S1),),
+            ((S2, S1, S2),),
+            ((S2, S1),),
+            ((S2,),),
+            ((XS, S1, XS, S1),),
+            ((XS, S1, XS),),
+            ((S1, XS, S1),),
+            ((XS, S1),),
+            ((S1, XS),),
+            ((S1,),),
+            ((XS,),),
+        ]
+    )
     return test_suite
 
 
@@ -374,9 +374,6 @@
     "aten.permute_copy.default": get_permute_inputs(),
     "aten.view_copy.default": get_view_inputs(),
     "aten.slice_copy.Tensor": get_slice_inputs(),
-<<<<<<< HEAD
+    "aten.unsqueeze_copy.default": get_unsqueeze_inputs(),
     "aten.clone.default": get_clone_inputs(),
-=======
-    "aten.unsqueeze_copy.default": get_unsqueeze_inputs(),
->>>>>>> 9791d866
 }