--- conflicted
+++ resolved
@@ -65,45 +65,6 @@
     set(FLATCCRT_LIB flatccrt)
   endif()
 
-<<<<<<< HEAD
-set(lib_list
-    etdump
-    bundled_program
-    extension_data_loader
-    ${FLATCCRT_LIB}
-    coremldelegate
-    mpsdelegate
-    neuron_backend
-    qnn_executorch_backend
-    portable_ops_lib
-    extension_module
-    extension_module_static
-    extension_runner_util
-    extension_tensor
-    extension_threadpool
-    extension_training
-    xnnpack_backend
-    XNNPACK
-    cpuinfo
-    pthreadpool
-    vulkan_backend
-    optimized_kernels
-    cpublas
-    eigen_blas
-    optimized_ops_lib
-    optimized_native_cpu_ops_lib
-    quantized_kernels
-    quantized_ops_lib
-    quantized_ops_aot_lib
-)
-foreach(lib ${lib_list})
-  # Name of the variable which stores result of the find_library search
-  set(lib_var "LIB_${lib}")
-  find_library(
-    ${lib_var} ${lib}
-    HINTS "${_root}"
-    CMAKE_FIND_ROOT_PATH_BOTH
-=======
   set(lib_list
       etdump
       bundled_program
@@ -111,6 +72,7 @@
       ${FLATCCRT_LIB}
       coremldelegate
       mpsdelegate
+      neuron_backend
       qnn_executorch_backend
       portable_ops_lib
       extension_module
@@ -136,7 +98,6 @@
       quantized_kernels
       quantized_ops_lib
       quantized_ops_aot_lib
->>>>>>> 7337f8e6
   )
   foreach(lib ${lib_list})
     # Name of the variable which stores result of the find_library search
